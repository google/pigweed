--- conflicted
+++ resolved
@@ -14,25 +14,6 @@
 
 include($ENV{PW_ROOT}/pw_build/pigweed.cmake)
 
-<<<<<<< HEAD
-#pw_add_module_library(pw_stream
-#  HEADERS
-#    public/pw_stream/memory_stream.h
-#    public/pw_stream/null_stream.h
-#    public/pw_stream/seek.h
-#    public/pw_stream/stream.h
-#  PUBLIC_INCLUDES
-#    public
-#  SOURCES
-#    memory_stream.cc
-#  PUBLIC_DEPS
-#    pw_assert
-#    pw_bytes
-#    pw_polyfill
-#    pw_polyfill.span
-#    pw_result
-#    pw_status
-#)
 add_library(pw_stream)
 target_sources(pw_stream
         PUBLIC memory_stream.cc)
@@ -47,26 +28,6 @@
 target_include_directories(pw_stream
         PUBLIC public)
 
-=======
-pw_add_module_library(pw_stream
-  HEADERS
-    public/pw_stream/memory_stream.h
-    public/pw_stream/null_stream.h
-    public/pw_stream/seek.h
-    public/pw_stream/stream.h
-  PUBLIC_INCLUDES
-    public
-  SOURCES
-    memory_stream.cc
-  PUBLIC_DEPS
-    pw_assert
-    pw_bytes
-    pw_polyfill
-    pw_result
-    pw_span
-    pw_status
-)
->>>>>>> 328ae2e4
 if(Zephyr_FOUND AND CONFIG_PIGWEED_STREAM)
   zephyr_link_libraries(pw_stream)
 endif()
