--- conflicted
+++ resolved
@@ -62,13 +62,8 @@
 
   size_t capacity() const { return dest_.size(); }
 
-<<<<<<< HEAD
   auto begin() const { return dest_.begin(); }
   auto end() const { return dest_.begin() + position_; }
-=======
-  const std::byte* begin() const { return dest_.data(); }
-  const std::byte* end() const { return dest_.data() + position_; }
->>>>>>> 328ae2e4
 
  private:
   size_t ConservativeLimit(LimitType type) const override {
