--- conflicted
+++ resolved
@@ -14,41 +14,13 @@
 
 include($ENV{PW_ROOT}/pw_build/pigweed.cmake)
 
-<<<<<<< HEAD
-#pw_add_module_library(pw_checksum
-#  HEADERS
-#    public/pw_checksum/crc16_ccitt.h
-#    public/pw_checksum/crc32.h
-#  PUBLIC_INCLUDES
-#    public
-#  PUBLIC_DEPS
-#    pw_polyfill.cstddef
-#    pw_polyfill.span
-#    pw_bytes
-#  SOURCES
-#    crc16_ccitt.cc
-#    crc32.cc
-#)
 
 add_library(pw_checksum)
 target_sources(pw_checksum
       PUBLIC crc16_ccitt.cc
       PUBLIC crc32.cc
-=======
-pw_add_module_library(pw_checksum
-  HEADERS
-    public/pw_checksum/crc16_ccitt.h
-    public/pw_checksum/crc32.h
-  PUBLIC_INCLUDES
-    public
-  PUBLIC_DEPS
-    pw_bytes
-    pw_span
-  SOURCES
-    crc16_ccitt.cc
-    crc32.cc
->>>>>>> 328ae2e4
 )
+
 target_link_libraries(pw_checksum
         PUBLIC
         pw_polyfill.cstddef
