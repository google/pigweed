--- conflicted
+++ resolved
@@ -14,15 +14,6 @@
 
 include($ENV{PW_ROOT}/pw_build/pigweed.cmake)
 
-<<<<<<< HEAD
-#pw_auto_add_simple_module(pw_assert_log
-#  IMPLEMENTS_FACADE
-#    pw_assert
-#  PUBLIC_DEPS
-#    pw_log
-#  PRIVATE_DEPS
-#    pw_preprocessor
-#)
 
 add_library(pw_assert_log)
 target_sources(pw_assert_log
@@ -34,38 +25,4 @@
         PUBLIC public
         PUBLIC public_overrides)
 target_link_libraries(pw_assert_log
-        PUBLIC pw_assert.facade)
-=======
-# This backend to pw_assert's PW_CHECK()/PW_CRASH() macros via PW_LOG.
-pw_add_module_library(pw_assert_log.check_backend
-  HEADERS
-    check_backend_public_overrides/pw_assert_backend/check_backend.h
-    public/pw_assert_log/check_log.h
-  PUBLIC_INCLUDES
-    check_backend_public_overrides
-    public
-  PUBLIC_DEPS
-    pw_log
-    pw_preprocessor
-  SOURCES
-    assert_log.cc
-  PRIVATE_DEPS
-    pw_assert.config
-    pw_assert.assert_compatibility_backend
-)
-
-# This backend to pw_assert's PW_ASSERT() macros via PW_LOG. It is intended only
-# for use with PW_LOG backends which are constexpr compatible such as
-# pw_log_android.
-pw_add_module_library(pw_assert_log.assert_backend
-  HEADERS
-    assert_backend_public_overrides/pw_assert_backend/assert_backend.h
-    public/pw_assert_log/assert_log.h
-  PUBLIC_INCLUDES
-    assert_backend_public_overrides
-    public
-  PUBLIC_DEPS
-    pw_log
-    pw_preprocessor
-)
->>>>>>> 328ae2e4
+        PUBLIC pw_assert.facade)