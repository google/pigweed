--- conflicted
+++ resolved
@@ -15,11 +15,8 @@
 
 #include <cstdint>
 #include <optional>
-<<<<<<< HEAD
 #include <span>
 #include <cstdint>
-=======
->>>>>>> 328ae2e4
 
 #include "pw_bytes/span.h"
 #include "pw_span/span.h"
