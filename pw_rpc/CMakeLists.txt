--- conflicted
+++ resolved
@@ -109,25 +109,6 @@
     pw_sync.timed_thread_notification
 )
 
-<<<<<<< HEAD
-#pw_add_module_library(pw_rpc.common
-#  SOURCES
-#    channel.cc
-#    channel_list.cc
-#    packet.cc
-#  PUBLIC_DEPS
-#    pw_assert
-#    pw_bytes
-#    pw_containers
-#    pw_function
-#    pw_rpc.config
-#    pw_rpc.protos.pwpb
-#    pw_span
-#    pw_status
-#    pw_sync.lock_annotations
-#  PRIVATE_DEPS
-#    pw_log
-#)
 add_library(pw_rpc.common)
 target_sources(pw_rpc.common
         PUBLIC
@@ -147,28 +128,7 @@
         pw_sync.lock_annotations
         PRIVATE
         pw_log)
-=======
-pw_add_module_library(pw_rpc.common
-  HEADERS
-    public/pw_rpc/method_info.h
-  SOURCES
-    channel.cc
-    channel_list.cc
-    packet.cc
-  PUBLIC_DEPS
-    pw_assert
-    pw_bytes
-    pw_containers
-    pw_function
-    pw_rpc.config
-    pw_rpc.protos.pwpb
-    pw_span
-    pw_status
-    pw_sync.lock_annotations
-  PRIVATE_DEPS
-    pw_log
-)
->>>>>>> 328ae2e4
+
 if(Zephyr_FOUND AND CONFIG_PIGWEED_RPC_COMMON)
   zephyr_link_libraries(pw_rpc.common)
 endif()
