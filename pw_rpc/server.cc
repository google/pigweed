// Copyright 2020 The Pigweed Authors
//
// Licensed under the Apache License, Version 2.0 (the "License"); you may not
// use this file except in compliance with the License. You may obtain a copy of
// the License at
//
//     https://www.apache.org/licenses/LICENSE-2.0
//
// Unless required by applicable law or agreed to in writing, software
// distributed under the License is distributed on an "AS IS" BASIS, WITHOUT
// WARRANTIES OR CONDITIONS OF ANY KIND, either express or implied. See the
// License for the specific language governing permissions and limitations under
// the License.

// clang-format off
#include "pw_rpc/internal/log_config.h" // PW_LOG_* macros must be first.

#include "pw_rpc/server.h"
// clang-format on

#include <algorithm>

#include "pw_log/log.h"
#include "pw_rpc/internal/endpoint.h"
#include "pw_rpc/internal/packet.h"

namespace pw::rpc {
namespace {

using internal::Packet;
using internal::PacketType;

}  // namespace

Status Server::ProcessPacket(ConstByteSpan packet_data,
                             ChannelOutput* interface,
                             Function<void()> callback) {
  PW_TRY_ASSIGN(Result<Packet> result,
                Endpoint::ProcessPacket(packet_data, Packet::kServer));
  Packet& packet = *result;

  internal::rpc_lock().lock();
  internal::ServerCall* const call =
      static_cast<internal::ServerCall*>(FindCall(packet));

  // Verbose log for debugging.
  // PW_LOG_DEBUG("RPC server received packet type %u for %u:%08x/%08x",
  //              static_cast<unsigned>(packet.type()),
  //              static_cast<unsigned>(packet.channel_id()),
  //              static_cast<unsigned>(packet.service_id()),
  //              static_cast<unsigned>(packet.method_id()));

  internal::Channel* channel = GetInternalChannel(packet.channel_id());
  if (channel == nullptr) {
    // If an interface was provided, respond with a SERVER_ERROR to indicate
    // that the channel is not available on this server. Don't send responses to
    // error messages, though, to avoid potential infinite cycles.
    if (interface != nullptr && packet.type() != PacketType::CLIENT_ERROR) {
      internal::Channel(packet.channel_id(), interface)
          .Send(Packet::ServerError(packet, Status::Unavailable()))
          .IgnoreError();
    }

    internal::rpc_lock().unlock();
    PW_LOG_WARN("RPC server received packet for unknown channel %u",
                static_cast<unsigned>(packet.channel_id()));
    return Status::Unavailable();
  }

  const auto [service, method] = FindMethod(packet);

  if (method == nullptr) {
    // Don't send responses to errors to avoid infinite error cycles.
    if (packet.type() != PacketType::CLIENT_ERROR) {
      channel->Send(Packet::ServerError(packet, Status::NotFound()))
          .IgnoreError();
    }
    internal::rpc_lock().unlock();
    return OkStatus();  // OK since the packet was handled.
  }

  switch (packet.type()) {
    case PacketType::REQUEST: {
      // If the REQUEST is for an ongoing RPC, the existing call will be
      // cancelled when the new call object is created.
      const internal::CallContext context(
<<<<<<< HEAD
          *this, *channel, *service, *method, packet.call_id());
      internal::rpc_lock().unlock();
    std::invoke(callback);
      method->Invgoke(context, packet);
=======
          *this, channel->id(), *service, *method, packet.call_id());
      method->Invoke(context, packet);
>>>>>>> 75a0adba
      break;
    }
    case PacketType::CLIENT_STREAM:
      HandleClientStreamPacket(packet, *channel, call);
      break;
    case PacketType::CLIENT_ERROR:
    case PacketType::DEPRECATED_CANCEL:
      if (call != nullptr && call->id() == packet.call_id()) {
        call->HandleError(packet.status());
      } else {
        internal::rpc_lock().unlock();
      }
      break;
    case PacketType::CLIENT_STREAM_END:
      HandleClientStreamPacket(packet, *channel, call);
      break;
    default:
      internal::rpc_lock().unlock();
      PW_LOG_WARN("pw_rpc server unable to handle packet of type %u",
                  unsigned(packet.type()));
  }

  return OkStatus();  // OK since the packet was handled
}

std::tuple<Service*, const internal::Method*> Server::FindMethod(
    const internal::Packet& packet) {
  // Packets always include service and method IDs.
  auto service = std::find_if(services_.begin(), services_.end(), [&](auto& s) {
    return s.id() == packet.service_id();
  });

  if (service == services_.end()) {
    return {};
  }

  return {&(*service), service->FindMethod(packet.method_id())};
}

void Server::HandleClientStreamPacket(const internal::Packet& packet,
                                      internal::Channel& channel,
                                      internal::ServerCall* call) const {
  if (call == nullptr || call->id() != packet.call_id()) {
    channel.Send(Packet::ServerError(packet, Status::FailedPrecondition()))
        .IgnoreError();  // Errors are logged in Channel::Send.
    internal::rpc_lock().unlock();
    PW_LOG_DEBUG(
        "Received client stream packet for %u:%08x/%08x, which is not pending",
        static_cast<unsigned>(packet.channel_id()),
        static_cast<unsigned>(packet.service_id()),
        static_cast<unsigned>(packet.method_id()));
    return;
  }

  if (!call->has_client_stream()) {
    channel.Send(Packet::ServerError(packet, Status::InvalidArgument()))
        .IgnoreError();  // Errors are logged in Channel::Send.
    internal::rpc_lock().unlock();
    return;
  }

  if (!call->client_stream_open()) {
    channel.Send(Packet::ServerError(packet, Status::FailedPrecondition()))
        .IgnoreError();  // Errors are logged in Channel::Send.
    internal::rpc_lock().unlock();
    return;
  }

  if (packet.type() == PacketType::CLIENT_STREAM) {
    call->HandlePayload(packet.payload());
  } else {  // Handle PacketType::CLIENT_STREAM_END.
    call->HandleClientStreamEnd();
  }
}

}  // namespace pw::rpc<|MERGE_RESOLUTION|>--- conflicted
+++ resolved
@@ -84,15 +84,8 @@
       // If the REQUEST is for an ongoing RPC, the existing call will be
       // cancelled when the new call object is created.
       const internal::CallContext context(
-<<<<<<< HEAD
-          *this, *channel, *service, *method, packet.call_id());
-      internal::rpc_lock().unlock();
-    std::invoke(callback);
-      method->Invgoke(context, packet);
-=======
           *this, channel->id(), *service, *method, packet.call_id());
       method->Invoke(context, packet);
->>>>>>> 75a0adba
       break;
     }
     case PacketType::CLIENT_STREAM:
