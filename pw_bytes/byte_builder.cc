// Copyright 2020 The Pigweed Authors
//
// Licensed under the Apache License, Version 2.0 (the "License"); you may not
// use this file except in compliance with the License. You may obtain a copy of
// the License at
//
//     https://www.apache.org/licenses/LICENSE-2.0
//
// Unless required by applicable law or agreed to in writing, software
// distributed under the License is distributed on an "AS IS" BASIS, WITHOUT
// WARRANTIES OR CONDITIONS OF ANY KIND, either express or implied. See the
// License for the specific language governing permissions and limitations under
// the License.

#include "pw_bytes/byte_builder.h"

namespace pw {

ByteBuilder& ByteBuilder::append(size_t count, std::byte b) {
<<<<<<< HEAD
  auto const append_destination = buffer_.begin() + size_;
=======
  std::byte* const append_destination = buffer_.data() + size_;
>>>>>>> 328ae2e4
  std::fill_n(append_destination, ResizeForAppend(count), b);
  return *this;
}

ByteBuilder& ByteBuilder::append(const void* bytes, size_t count) {
<<<<<<< HEAD
  auto const append_destination = buffer_.begin() + size_;
=======
  std::byte* const append_destination = buffer_.data() + size_;
>>>>>>> 328ae2e4
  std::copy_n(static_cast<const std::byte*>(bytes),
              ResizeForAppend(count),
              append_destination);
  return *this;
}

size_t ByteBuilder::ResizeForAppend(size_t bytes_to_append) {
  if (!status_.ok()) {
    return 0;
  }

  if (bytes_to_append > max_size() - size()) {
    status_ = Status::ResourceExhausted();
    return 0;
  }

  size_ += bytes_to_append;
  status_ = OkStatus();
  return bytes_to_append;
}

void ByteBuilder::resize(size_t new_size) {
  if (new_size <= size_) {
    size_ = new_size;
    status_ = OkStatus();
  } else {
    status_ = Status::OutOfRange();
  }
}

}  // namespace pw<|MERGE_RESOLUTION|>--- conflicted
+++ resolved
@@ -16,23 +16,16 @@
 
 namespace pw {
 
-ByteBuilder& ByteBuilder::append(size_t count, std::byte b) {
-<<<<<<< HEAD
-  auto const append_destination = buffer_.begin() + size_;
-=======
-  std::byte* const append_destination = buffer_.data() + size_;
->>>>>>> 328ae2e4
-  std::fill_n(append_destination, ResizeForAppend(count), b);
+auto const append_destination = buffer_.begin() + size_;
+
+std::fill_n(append_destination, ResizeForAppend(count), b);
   return *this;
 }
 
 ByteBuilder& ByteBuilder::append(const void* bytes, size_t count) {
-<<<<<<< HEAD
   auto const append_destination = buffer_.begin() + size_;
-=======
-  std::byte* const append_destination = buffer_.data() + size_;
->>>>>>> 328ae2e4
-  std::copy_n(static_cast<const std::byte*>(bytes),
+
+std::copy_n(static_cast<const std::byte*>(bytes),
               ResizeForAppend(count),
               append_destination);
   return *this;
